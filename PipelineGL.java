/*
 * Renderer 1. The MIT License.
 * Copyright (c) 2022 rlkraft@pnw.edu
 * See LICENSE for details.
*/

package renderer.pipelineGL;

import java.awt.Color;
import java.nio.*;
import java.util.Arrays;

import renderer.scene.*;
import renderer.scene.primitives.*;
import renderer.framebuffer.*;
import renderer.pipelineGL.OpenGLChecker;

import com.jogamp.opengl.*;
import com.jogamp.opengl.GL4.*;
import com.jogamp.opengl.util.GLBuffers;
import com.jogamp.common.nio.Buffers;

/**
   This renderer takes as its input a {@link Scene} data structure
   and a {@link FrameBuffer.Viewport} within a {@link FrameBuffer}
   data structure. This renderer mutates the {@link FrameBuffer.Viewport}
   so that it is filled in with the rendered image of the geometric
   scene represented by the {@link Scene} object.
*/
public final class PipelineGL
{
      private static GLCapabilities glCap;             // the capabilities of the gl profile
      private static GLProfile      glProf;            // the gl profile being used , gl4
      private static GL4            gl;                // the gl4 object

      private static GLDrawableFactory       glFact;         // used to create the pbuffer for offscreen rendering
      private static GLOffscreenAutoDrawable glPixelBuffer;  // the pbuffer for offscreen rendering

      private static int[] vao = new int[1]; // the main buffer id that all vertex info gets bound to
      private static int[] vbo = new int[2]; // the buffer id's for the vertex attributes ie data and indexes 
      private static int vertexVBOID;    // the buffer id for the vertex info
      private static int indexVBOID;     // the buffer id for the index info 
      private static int vertexAttribID;
      private static int transUniformID;     // the uniform id for the translation info

      private static final String[] vertexShaderSourceCode1 =
      {
         "#version 450 \n",
         "layout (location=0) in vec3 vertex; \n",
         "uniform vec3 translationVector; \n",
         "vec4 model2Camera(); \n", 
         "vec4 projection(); \n"
      };

      private static final String[] vertexShaderSourceCode2 =
      {
         "void main(void) \n",
         "{ \n",
         "vec3 tmp = vec3(translationVector + vertex);\n",
         "gl_Position = vec4(tmp, 1);\n",
         //"gl_Position = vec4(vertex, 1);\n",
         //"gl_Position = model2Camera(); \n",
         //"gl_Position = projection(); \n",
         "} \n"
      };

      private static final int verCode1Size = vertexShaderSourceCode1.length;
      private static final int verCode2Size = vertexShaderSourceCode2.length;
      private static final int mod2CamSize  = Model2Camera.model2Camera.length;
      private static final int projectSize  = Projection.project.length; 

      private static String[] vertexShaderSourceCode = new String[verCode1Size +
                                                                  mod2CamSize +
                                                                  projectSize +
                                                                  verCode2Size];

      private static final String [] fragmentShaderSourceCode =
      {
         "#version 450 \n",
         "out vec4 color; \n",
         "void main(void) \n",
         "{ \n",
         "\tcolor = vec4(1, 1, 1, 1); \n",
         "} \n"
      };

      /**
         Mutate the {@link FrameBuffer}'s default {@link FrameBuffer.Viewport}
         so that it holds the rendered image of the {@link Scene} object.
         @param scene  {@link Scene} object to render)
         @param fb     {@link FrameBuffer} to hold rendered image of the {@link Scene}
      */
      public static void render(final Scene scene, final FrameBuffer fb)
      {
         render(scene, fb.vp); // render into the default viewport
      }

      /**
         Mutate the {@link FrameBuffer}'s given {@link FrameBuffer.Viewport}
         so that it holds the rendered image of the {@link Scene} object.
         @param scene  {@link Scene} object to render
         @param vp     {@link FrameBuffer.Viewport} to hold rendered image of the {@link Scene}
      */
      public static void render(final Scene scene, final FrameBuffer.Viewport vp)
      {

         glProf = GLProfile.get("GL4");
         glCap  = new GLCapabilities(glProf);

         glCap.setPBuffer(true);              // enable the use of pbuffers
         glCap.setDoubleBuffered(false);

         glFact = GLDrawableFactory.getFactory(glProf);
         glPixelBuffer = glFact.createOffscreenAutoDrawable(null, glCap, null, vp.getWidthVP(), vp.getHeightVP()); // create the pbuffer to be the vp width x vp height
         glPixelBuffer.display();
         glPixelBuffer.getContext().makeCurrent(); // make this pbuffer current

         gl = glPixelBuffer.getGL().getGL4(); // get the gl object associated with the pbuffer

         final Color vpBGColor = vp.bgColorVP;
         // clear the pbuffer to be the background color
         gl.glClearColor(vpBGColor.getRed(), vpBGColor.getGreen(), vpBGColor.getBlue(), vpBGColor.getAlpha());

         gl.glClear(GL4.GL_COLOR_BUFFER_BIT | GL4.GL_DEPTH_BUFFER_BIT); // clear the color buffer and the depth buffer

         // copy all the glsl code into one big array
         System.arraycopy(vertexShaderSourceCode1,   0, vertexShaderSourceCode,    0,                            verCode1Size);
         System.arraycopy(Model2Camera.model2Camera, 0, vertexShaderSourceCode, verCode1Size,                             mod2CamSize);
         System.arraycopy(Projection.project,        0, vertexShaderSourceCode, verCode1Size + mod2CamSize,               projectSize);
         System.arraycopy(vertexShaderSourceCode2,   0, vertexShaderSourceCode, verCode1Size + mod2CamSize + projectSize, verCode2Size);

         System.out.println(Arrays.toString(vertexShaderSourceCode)); 

         // create the vertex shader and get its id, set the source code, and compile it
         // https://docs.gl/gl4/glCreateShader
         //https://www.mathematik.uni-marburg.de/~thormae/lectures/graphics1/graphics_9_1_eng_web.html#47
         final int vertexShaderID = gl.glCreateShader(GL4.GL_VERTEX_SHADER);

         //https://docs.gl/gl4/glShaderSource     
         //https://docs.gl/gl4/glCompileShader 
         //https://www.mathematik.uni-marburg.de/~thormae/lectures/graphics1/graphics_9_1_eng_web.html#47
         gl.glShaderSource(vertexShaderID, vertexShaderSourceCode.length, vertexShaderSourceCode, null);
         gl.glCompileShader(vertexShaderID);
      OpenGLChecker.CheckOpenGLError(gl); 

         // create the fragment shader and get its id, set the source code, and compile it
         final int fragmentShaderID = gl.glCreateShader(GL4.GL_FRAGMENT_SHADER);
         gl.glShaderSource(fragmentShaderID, fragmentShaderSourceCode.length, fragmentShaderSourceCode, null);
         gl.glCompileShader(fragmentShaderID);
      OpenGLChecker.CheckOpenGLError(gl);

         // create the program and save its id, attach the compiled vertex and fragment shader, and link it all together
         //https://docs.gl/gl4/glCreateProgram
         //https://www.mathematik.uni-marburg.de/~thormae/lectures/graphics1/graphics_9_1_eng_web.html#47  
         int gpuProgramID = gl.glCreateProgram();

         //https://docs.gl/gl4/glAttachShader
         gl.glAttachShader(gpuProgramID, vertexShaderID);
         gl.glAttachShader(gpuProgramID, fragmentShaderID);
         
         //https://docs.gl/gl4/glLinkProgram
         //https://www.mathematik.uni-marburg.de/~thormae/lectures/graphics1/graphics_9_1_eng_web.html#47
         gl.glLinkProgram(gpuProgramID);
         gl.glUseProgram(gpuProgramID);
      OpenGLChecker.printProgramLog(gl, gpuProgramID);

         //https://docs.gl/gl4/glGenVertexArrays
         //https://docs.gl/gl4/glBindVertexArray
         gl.glGenVertexArrays(vao.length, vao, 0); // generate the id for the vao and store it at index 0
         gl.glBindVertexArray(vao[0]);             // bind the id for the vao, make the 0th vao active

         //https://docs.gl/gl4/glGenBuffers
         gl.glGenBuffers(vbo.length, vbo, 0); // generate the id and store them starting at index 0.
         vertexVBOID   = vbo[0];
         indexVBOID    = vbo[1]; 

         vertexAttribID = gl.glGetAttribLocation(gpuProgramID, "vertex"); 

         //https://docs.gl/gl4/glGetUniformLocation
         transUniformID = gl.glGetUniformLocation(gpuProgramID, "translationVector"); // find the id for the translation vector

         for(final Position position : scene.positionList)
         {
            final Model model = position.getModel();
            
            final int      numVertexes  = model.vertexList.size();
            final double[] vertexCoords = new double[numVertexes * 3];

            // this will need to be fixed later on assuming every primitive is a line segment 
            final int   numPrimitives = model.primitiveList.size();
            final int[] vertexIndexes = new int[numPrimitives * 2]; 

            int vertexCoordIndex = 0;
            for(final Vertex v : model.vertexList)
            {
               vertexCoords[vertexCoordIndex + 0] = v.x; 
               vertexCoords[vertexCoordIndex + 1] = v.y; 
               vertexCoords[vertexCoordIndex + 2] = v.z; 

               vertexCoordIndex += 3; 
            }

            int vertexPrimIndex = 0; 
            for(final Primitive p : model.primitiveList)
            {
               if(p instanceof LineSegment)
               {
                  vertexIndexes[vertexPrimIndex + 0] = p.vIndexList.get(0); 
                  vertexIndexes[vertexPrimIndex + 1] = p.vIndexList.get(1);
                  
                  vertexPrimIndex += 2; 
               }
            }

            /*
            for(final Primitive prim : model.primitiveList)
            {
               if(prim instanceof LineSegment)
               {
                  final int vInd0 = prim.vIndexList.get(0);
                  final int vInd1 = prim.vIndexList.get(1);
                  final Vertex v0 = model.vertexList.get(vInd0);
                  final Vertex v1 = model.vertexList.get(vInd1);

                  vertexCoords[vertexCoordIndex + 0] = v0.x;
                  vertexCoords[vertexCoordIndex + 1] = v0.y;
                  vertexCoords[vertexCoordIndex + 2] = v0.z;

                  vertexCoordIndex += 3;

                  vertexCoords[vertexCoordIndex + 0] = v1.x;
                  vertexCoords[vertexCoordIndex + 1] = v1.y;
                  vertexCoords[vertexCoordIndex + 2] = v1.z;

                  vertexCoordIndex += 3;
               }
            }
            */ 
            final Vector transVector = position.getTranslation();
            // copy the translation vector into the uniform
            //https://docs.gl/gl4/glUniform
            gl.glUniform3d(transUniformID, transVector.x, transVector.y, transVector.z);

            // make a buffer from the coordinates
            DoubleBuffer vertBuffer = Buffers.newDirectDoubleBuffer(vertexCoords);

      //for(int i = 0; i < vertBuffer.limit(); i += 3)
      //   System.out.println(vertBuffer.get(i+0) + ", " + vertBuffer.get(i+1) + ", " + vertBuffer.get(i+2)); 

      //for(int i = 0; i < indBuffer.limit(); i += 2)
      //   System.out.println(indBuffer.get(i+0) + ", " + indBuffer.get(i+1)); 

            // bind the vertex buffer id, make the vertex buffer active
            //https://docs.gl/gl4/glBindBuffer
            gl.glBindBuffer(GL4.GL_ARRAY_BUFFER, vertexVBOID);

            // copy the vertex buffer data
            //https://docs.gl/gl4/glBufferData
            gl.glBufferData(GL4.GL_ARRAY_BUFFER, vertBuffer.limit() * Buffers.SIZEOF_DOUBLE, vertBuffer, GL4.GL_STATIC_DRAW);

            // make a buffer from the indexes 
            IntBuffer    indBuffer  = Buffers.newDirectIntBuffer(vertexIndexes);

            // bind the index buffer id, make the index buffer active
            //https://docs.gl/gl4/glBindBuffer
            //https://www.mathematik.uni-marburg.de/~thormae/lectures/graphics1/graphics_8_1_eng_web.html#13
            gl.glBindBuffer(GL4.GL_ELEMENT_ARRAY_BUFFER, indexVBOID);

            // copy the index buffer data
            //https://docs.gl/gl4/glBufferData
            //https://www.mathematik.uni-marburg.de/~thormae/lectures/graphics1/graphics_8_1_eng_web.html#13
            gl.glBufferData(GL4.GL_ELEMENT_ARRAY_BUFFER, indBuffer.limit() * Buffers.SIZEOF_INT, indBuffer, GL4.GL_STATIC_DRAW);

            // make the vertex variable in the vertex shader active
            //https://docs.gl/gl4/glEnableVertexAttribArray
            gl.glEnableVertexAttribArray(vertexAttribID);

<<<<<<< HEAD
            // say that the vertex buffer is associated with attribute 0, layout = 0 
            //https://docs.gl/gl4/glVertexAttribPointer
            gl.glVertexAttribPointer(vertexAttribID, 4, GL4.GL_DOUBLE, false, 0, 0);

         int[] transformFeedbackVBO = new int[1];
         gl.glGenBuffers(transformFeedbackVBO.length, transformFeedbackVBO, 0);
         gl.glBindBuffer(GL4.GL_ARRAY_BUFFER, transformFeedbackVBO[0]);
         gl.glBufferData(GL4.GL_ARRAY_BUFFER, vertBuffer.limit()*Buffers.SIZEOF_DOUBLE, null, GL4.GL_STATIC_READ);
         
         gl.glEnable(GL4.GL_RASTERIZER_DISCARD);
         
         gl.glBindBufferBase(GL4.GL_TRANSFORM_FEEDBACK_BUFFER, 0, transformFeedbackVBO[0]);
         
         gl.glBeginTransformFeedback(GL4.GL_LINES);

         gl.glDrawElements(GL4.GL_LINES, indBuffer.limit(), GL4.GL_UNSIGNED_INT, 0);

         gl.glEndTransformFeedback();

         gl.glFlush();

         float[] feedbackArr = new float[vertexCoords.length];
         FloatBuffer feedback = Buffers.newDirectFloatBuffer(feedbackArr);
         gl.glGetBufferSubData(GL4.GL_TRANSFORM_FEEDBACK_BUFFER, 0, feedback.limit() * Buffers.SIZEOF_DOUBLE, feedback);

         for(int i = 0; i < feedback.limit(); i += 4)
            System.out.println(feedback.get(i+0) + ", " + feedback.get(i+1) + ", " + feedback.get(i+2) + ", " + feedback.get(i+3));
         /*
         DoubleBuffer vertBufferOut = Buffers.newDirectDoubleBuffer(vertBuffer.limit()* 4);
         int[] transformedVertexVBOID = new int[1]; 
         gl.glGenBuffers(1, transformedVertexVBOID, 0);
         gl.glBindBuffer(GL4.GL_TRANSFORM_FEEDBACK_BUFFER, transformedVertexVBOID[0]); 
         gl.glBufferData(GL4.GL_TRANSFORM_FEEDBACK_BUFFER, vertBuffer.limit() * Buffers.SIZEOF_DOUBLE, vertBufferOut, GL4.GL_STATIC_COPY);
         gl.glBindBufferBase(GL4.GL_TRANSFORM_FEEDBACK_BUFFER, 1, transformedVertexVBOID[0]); 

         gl.glEnable(GL4.GL_RASTERIZER_DISCARD); // Disable rasterization
      OpenGLChecker.CheckOpenGLError(gl); 
         gl.glBeginTransformFeedback(GL4.GL_LINES);
      OpenGLChecker.CheckOpenGLError(gl); 
      
      System.out.println("Valid Program:              " + OpenGLChecker.isValidProgram(gl, gpuProgramID));
      System.out.println("Vertex Data Buffer Bound:   " + OpenGLChecker.vertexArrayBufferBound(gl));
      System.out.println("Vertex Index Buffer Bound:  " + OpenGLChecker.vertexIndexBufferBound(gl));
      System.out.println("Vertex Output Buffer Bound: " + OpenGLChecker.vertexOutputBufferBound(gl));
      System.out.println("Vertex Output Active:       " + OpenGLChecker.vertexOutputActive(gl)); 

=======
>>>>>>> 4a37d8c4
            // draw the line primitives drawarrays doesn't use the element buffer
            //https://docs.gl/gl4/glDrawArrays
            //gl.glDrawArrays(GL4.GL_LINES, 0, vertexCoords.length);
            //https://docs.gl/gl4/glDrawElements
            gl.glDrawElements(GL4.GL_LINES, indBuffer.limit(), GL4.GL_UNSIGNED_INT, 0);

            //for(int i = 0; i < vertBufferOut.limit(); i += 4)
            //   System.out.println(vertBufferOut.get(i+0) + ", " + vertBufferOut.get(i+1) + ", " + vertBufferOut.get(i+2) + ", " + vertBufferOut.get(i+3));   


            // make the buffer to store the gl rendered data
            ByteBuffer pixelBuffer = GLBuffers.newDirectByteBuffer(vp.getWidthVP() * vp.getHeightVP() * 4);

            // read the data starting at x = 0, y = 0, through the width and height into the pixelBuffer
            //https://docs.gl/gl4/glReadPixels
            gl.glReadPixels(0, 0, vp.getWidthVP(), vp.getHeightVP(), GL.GL_RGBA, GL.GL_UNSIGNED_BYTE, pixelBuffer);

            // create an int view of the pixel buffer for use with the viewport
            final IntBuffer pixelIntBuffer = pixelBuffer.asIntBuffer();

            // copy the pixelBuffer into the framebuffer
            for(int x = 0; x < vp.getWidthVP(); x += 1)
            {
               for(int y = 0; y < vp.getHeightVP(); y += 1)
               {
                  vp.setPixelVP(x, y, pixelIntBuffer.get());
               }
            }
         }

         //Model2Camera.model2camera(position);
            //Projection.project(model, scene.camera);
            //Viewport.imagePlane2pixelPlane(model, vp);
            //Rasterize.rasterize(model, vp);
      }

   // Private default constructor to enforce noninstantiable class.
   // See Item 4 in "Effective Java", 3rd Ed, Joshua Bloch.
   private PipelineGL() {
      throw new AssertionError();
   }
}<|MERGE_RESOLUTION|>--- conflicted
+++ resolved
@@ -275,7 +275,6 @@
             //https://docs.gl/gl4/glEnableVertexAttribArray
             gl.glEnableVertexAttribArray(vertexAttribID);
 
-<<<<<<< HEAD
             // say that the vertex buffer is associated with attribute 0, layout = 0 
             //https://docs.gl/gl4/glVertexAttribPointer
             gl.glVertexAttribPointer(vertexAttribID, 4, GL4.GL_DOUBLE, false, 0, 0);
@@ -321,9 +320,7 @@
       System.out.println("Vertex Index Buffer Bound:  " + OpenGLChecker.vertexIndexBufferBound(gl));
       System.out.println("Vertex Output Buffer Bound: " + OpenGLChecker.vertexOutputBufferBound(gl));
       System.out.println("Vertex Output Active:       " + OpenGLChecker.vertexOutputActive(gl)); 
-
-=======
->>>>>>> 4a37d8c4
+            */
             // draw the line primitives drawarrays doesn't use the element buffer
             //https://docs.gl/gl4/glDrawArrays
             //gl.glDrawArrays(GL4.GL_LINES, 0, vertexCoords.length);
